--- conflicted
+++ resolved
@@ -126,14 +126,13 @@
     /// Adds a query to the pool that iterates towards the closest peers to the target.
     pub fn continue_iter_closest<T, I>(&mut self, id: QueryId, target: T, peers: I, inner: TInner)
     where
-        T: Into<KeyBytes>,
+        T: Into<KeyBytes> + Clone,
         I: IntoIterator<Item = Key<PeerId>>
     {
         let cfg = ClosestPeersIterConfig {
             num_results: self.config.replication_factor.get(),
             .. ClosestPeersIterConfig::default()
         };
-<<<<<<< HEAD
 
         let peer_iter = if self.config.use_disjoint_paths {
             QueryPeerIter::ClosestDisjoint(
@@ -143,12 +142,8 @@
             QueryPeerIter::Closest(ClosestPeersIter::with_config(cfg, target, peers))
         };
 
-        self.add(peer_iter, inner)
-=======
-        let peer_iter = QueryPeerIter::Closest(ClosestPeersIter::with_config(cfg, target, peers));
         let query = Query::new(id, peer_iter, inner);
         self.queries.insert(id, query);
->>>>>>> 9aed4951
     }
 
     fn next_query_id(&mut self) -> QueryId {
@@ -369,10 +364,6 @@
     /// The opaque inner query state.
     pub inner: TInner,
     /// The successfully contacted peers.
-<<<<<<< HEAD
-    pub peers: TPeers
-}
-=======
     pub peers: TPeers,
     /// The collected query statistics.
     pub stats: QueryStats
@@ -459,5 +450,4 @@
             end: std::cmp::max(self.end, other.end)
         }
     }
-}
->>>>>>> 9aed4951
+}