--- conflicted
+++ resolved
@@ -108,48 +108,49 @@
     }
 
     pub fn on_failure(&mut self, peer: &PeerId) -> bool {
+        let mut expected = false;
+
         // All peer failures are reported to all queries and thus to all peer
         // iterators. If this iterator never started a request to the given peer
         // ignore the failure.
-<<<<<<< HEAD
-        if let Some(index) = self.yielded_peers.get(peer) {
-            self.iters[*index].on_failure(peer)
-        } else {
-            false
-=======
         if let Some(PeerState{ initiated_by, additionally_awaited_by, response }) = self.contacted_peers.get_mut(peer) {
             *response = ResponseState::Failed;
 
-            self.iters[initiated_by.0].on_failure(peer);
+            if self.iters[initiated_by.0].on_failure(peer) {
+                expected = true;
+            }
 
             for i in additionally_awaited_by {
-                self.iters[i.0].on_failure(peer);
-            }
->>>>>>> 8ea3c1bc
-        }
+                if self.iters[i.0].on_failure(peer) {
+                    expected = true;
+                }
+            }
+        }
+
+        expected
     }
 
     pub fn on_success<I>(&mut self, peer: &PeerId, closer_peers: I) -> bool
     where
         I: IntoIterator<Item = PeerId>,
     {
-<<<<<<< HEAD
-        if let Some(index) = self.yielded_peers.get(peer) {
-            self.iters[*index].on_success(peer, closer_peers)
-        } else {
-            false
-=======
+        let mut expected = false;
         if let Some(PeerState{ initiated_by, additionally_awaited_by, response }) = self.contacted_peers.get_mut(peer) {
             *response = ResponseState::Succeeded;
 
-            self.iters[initiated_by.0].on_success(peer, closer_peers);
+            if self.iters[initiated_by.0].on_success(peer, closer_peers) {
+                expected = true;
+            }
 
             for i in additionally_awaited_by {
                 // TODO: Document why empty.
-                self.iters[i.0].on_success(peer, std::iter::empty());
-            }
->>>>>>> 8ea3c1bc
-        }
+                if self.iters[i.0].on_success(peer, std::iter::empty()) {
+                    expected = true;
+                }
+            }
+        }
+
+        expected
     }
 
     pub fn is_waiting(&self, peer: &PeerId) -> bool {
