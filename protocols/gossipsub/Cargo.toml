[package]
name = "libp2p-gossipsub"
edition = "2018"
description = "Gossipsub protocol for libp2p"
version = "0.27.0"
authors = ["Age Manning <Age@AgeManning.com>"]
license = "MIT"
repository = "https://github.com/libp2p/rust-libp2p"
keywords = ["peer-to-peer", "libp2p", "networking"]
categories = ["network-programming", "asynchronous"]

[dependencies]
<<<<<<< HEAD
libp2p-swarm = { version = "0.27.0", path = "../../swarm" }
libp2p-core = { version = "0.27.0", path = "../../core" }
bytes = "1.0"
byteorder = "1.3.2"
fnv = "1.0.6"
futures = "0.3.1"
rand = "0.7.3"
asynchronous-codec = "0.5.0"
wasm-timer = "0.2.4"
unsigned-varint = { version = "0.6", features = ["asynchronous_codec"] }
log = "0.4.8"
sha2 = "0.9.1"
base64 = "0.13.0"
smallvec = "1.1.0"
prost = "0.7"
=======
libp2p-swarm = { version = "0.26.0", path = "../../swarm" }
libp2p-core = { version = "0.26.0", path = "../../core" }
bytes = "0.5.6"
byteorder = "1.3.4"
fnv = "1.0.7"
futures = "0.3.5"
rand = "0.7.3"
futures_codec = "0.4.1"
wasm-timer = "0.2.4"
unsigned-varint = { version = "0.5.0", features = ["futures-codec"] }
log = "0.4.11"
sha2 = "0.9.1"
base64 = "0.13.0"
smallvec = "1.4.2"
prost = "0.6.1"
>>>>>>> aa2547ef
hex_fmt = "0.3.0"
regex = "1.4.0"

[dev-dependencies]
async-std = "1.6.3"
env_logger = "0.8.1"
libp2p-plaintext = { path = "../plaintext" }
libp2p-yamux = { path = "../../muxers/yamux" }
libp2p-mplex = { path = "../../muxers/mplex" }
libp2p-noise = { path = "../../protocols/noise" }
quickcheck = "0.9.2"
hex = "0.4.2"
derive_builder = "0.9.0"

[build-dependencies]
prost-build = "0.6.1"<|MERGE_RESOLUTION|>--- conflicted
+++ resolved
@@ -10,39 +10,21 @@
 categories = ["network-programming", "asynchronous"]
 
 [dependencies]
-<<<<<<< HEAD
 libp2p-swarm = { version = "0.27.0", path = "../../swarm" }
 libp2p-core = { version = "0.27.0", path = "../../core" }
 bytes = "1.0"
-byteorder = "1.3.2"
-fnv = "1.0.6"
-futures = "0.3.1"
-rand = "0.7.3"
-asynchronous-codec = "0.5.0"
-wasm-timer = "0.2.4"
-unsigned-varint = { version = "0.6", features = ["asynchronous_codec"] }
-log = "0.4.8"
-sha2 = "0.9.1"
-base64 = "0.13.0"
-smallvec = "1.1.0"
-prost = "0.7"
-=======
-libp2p-swarm = { version = "0.26.0", path = "../../swarm" }
-libp2p-core = { version = "0.26.0", path = "../../core" }
-bytes = "0.5.6"
 byteorder = "1.3.4"
 fnv = "1.0.7"
 futures = "0.3.5"
 rand = "0.7.3"
-futures_codec = "0.4.1"
+asynchronous-codec = "0.5"
 wasm-timer = "0.2.4"
-unsigned-varint = { version = "0.5.0", features = ["futures-codec"] }
+unsigned-varint = { version = "0.6.0", features = ["asynchronous-codec"] }
 log = "0.4.11"
 sha2 = "0.9.1"
 base64 = "0.13.0"
 smallvec = "1.4.2"
-prost = "0.6.1"
->>>>>>> aa2547ef
+prost = "0.7"
 hex_fmt = "0.3.0"
 regex = "1.4.0"
 
@@ -58,4 +40,4 @@
 derive_builder = "0.9.0"
 
 [build-dependencies]
-prost-build = "0.6.1"+prost-build = "0.7"